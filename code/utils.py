--- conflicted
+++ resolved
@@ -7,9 +7,11 @@
 import torch
 import ultralytics.utils as ultrautils
 
-# helper functions for processing videos and dataframes
-
-<<<<<<< HEAD
+import moviepy.editor as mp
+import pandas as pd
+import torch
+import ultralytics.utils as ultrautils
+
 from os.path import normpath
 from pathlib import PureWindowsPath
 
@@ -21,8 +23,6 @@
 
 # helper functions for processing videos and dataframes
 
-=======
->>>>>>> 0a47d88d
 def getprocessedvideos(data_dir, filename="processedvideos.xlsx"):
     # looks in data_dir for processedvideos.xlsx, if it exists, loads it, otherwise creates it.
     filepath = os.path.join(data_dir, filename)
@@ -294,13 +294,8 @@
 def getfacecols():
     #    return [3,4,5,6]
     return [3, 5], [4, 6]  # xcols,ycols
-<<<<<<< HEAD
-
-
-=======
-
-
->>>>>>> 0a47d88d
+
+
 def getKeyPoints(processedvideos, videoname):
     # look in processed videos to see if we have a keypoints file for this video
     videodata = processedvideos[processedvideos["VideoID"] == videoname]
